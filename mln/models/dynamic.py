--- conflicted
+++ resolved
@@ -1,204 +1,166 @@
-"""
-Models for objects that will be created, modified and deleted during runtime.
-These include user profiles, inventory stacks and messages.
-Since modules have a lot of models associated with them, their models are in dedicated files.
-"""
-import datetime
-from enum import auto, Enum
-
-from django.contrib.auth.models import User
-from django.core.exceptions import ObjectDoesNotExist, ValidationError
-from django.core.validators import MaxValueValidator
-from django.db import models
-from django.utils.timezone import now
-
-from ..services.inventory import assert_has_item
-from .static import Answer, Color, EnumField, ItemInfo, ItemType, MessageBody, Stack, Question
-
-DAY = datetime.timedelta(days=1)
-
-class Message(models.Model):
-	"""
-	A message sent from one user to another.
-	User messages can only be sent to friends, while messages sent by networkers don't have this restriction.
-	Message contents are determined by a prefabricated message text that can be chosen.
-	In the case of replies, the original message is also stored, so that the subject can be displayed as RE: <original>.
-	Messages can have attachments.
-	"""
-	sender = models.ForeignKey(User, related_name="+", on_delete=models.CASCADE)
-	recipient = models.ForeignKey(User, related_name="messages", on_delete=models.CASCADE)
-	body = models.ForeignKey(MessageBody, related_name="+", on_delete=models.CASCADE)
-	reply_body = models.ForeignKey(MessageBody, null=True, blank=True, related_name="+", on_delete=models.CASCADE)
-	is_read = models.BooleanField(default=False)
-
-	def __str__(self):
-		if self.reply_body_id is not None:
-			subject = "RE: "+self.reply_body.subject
-		else:
-			subject = self.body.subject
-		return "Message from %s to %s, subject \"%s\", is read: %s" % (self.sender, self.recipient, subject, self.is_read)
-
-class Attachment(Stack):
-	"""An attachment, a stack sent with a message."""
-	message = models.ForeignKey(Message, related_name="attachments", on_delete=models.CASCADE)
-
-	class Meta:
-		constraints = (models.UniqueConstraint(fields=("message", "item"), name="attachment_unique_message_item"),)
-
-	def __str__(self):
-		return "%s attached to %s" % (super().__str__(), self.message)
-
-class Profile(models.Model):
-	"""
-	MLN-specific user data.
-	This includes the avatar, user rank, available votes, page skin and page colors.
-	"""
-	user = models.OneToOneField(User, on_delete=models.CASCADE)
-	is_networker = models.BooleanField(default=False)
-	avatar = models.CharField(max_length=64, default="0#1,6,1,16,5,1,6,13,2,9,2,2,1,1")
-	rank = models.PositiveSmallIntegerField(default=0)
-	available_votes = models.PositiveSmallIntegerField(default=20)
-	last_vote_update_time = models.DateTimeField(default=now)
-	page_skin = models.ForeignKey(ItemInfo, null=True, blank=True, related_name="+", on_delete=models.PROTECT, limit_choices_to={"type": ItemType.SKIN})
-	page_color = models.ForeignKey(Color, null=True, blank=True, related_name="+", on_delete=models.CASCADE)
-	page_column_color_id = models.PositiveSmallIntegerField(null=True, blank=True, validators=(MaxValueValidator(4),)) # hardcoded for some reason
-
-	def __str__(self):
-		return self.user.username
-
-	def clean(self):
-		if self.avatar != "png":
-			parts = self.avatar.split("#")
-			if len(parts) not in (2, 3):
-				raise ValidationError({"avatar": "Avatar does not have the right number of parts"})
-			if (self.is_networker and parts[0] not in ("0", "1")) or (not self.is_networker and parts[0] != "0"):
-				raise ValidationError({"avatar": "First part of avatar should not be %s" % parts[0]})
-			avatar_data = parts[1].split(",")
-			if not((parts[0] == "0" and len(avatar_data) == 14) or (parts[0] == "1" and len(avatar_data) == 5)):
-				raise ValidationError({"avatar": "Data part of avatar has %i values but shouldn't %s" % (len(avatar_data), self.avatar)})
-			self.avatar = parts[0]+"#"+parts[1]
-
-		max_votes = 20 + 8 * self.rank
-		if self.available_votes >	max_votes:
-			raise ValidationError({"available_votes": "Can't have more votes available than the maximum of %i at rank %i" % (max_votes, self.rank)})
-
-		if self.page_skin_id is not None:
-			assert_has_item(self.user, self.page_skin_id)
-
-	def update_available_votes(self):
-		"""
-		Calculate how many votes are available.
-		Votes regenerate at a rate determined by rank, but will only be updated if you explicitly call this function.
-		"""
-		time_since_last_update = now() - self.last_vote_update_time
-		max_votes = 20 + 8 * self.rank
-		new_votes, time_remainder = divmod(time_since_last_update, (DAY / max_votes))
-		if new_votes > 0:
-			self.available_votes = min(self.available_votes + new_votes, max_votes)
-			self.last_vote_update_time = now() - time_remainder
-			self.save()
-
-class AboutMe(models.Model):
-	"""Questions and answers the user can choose to display on their page as a bio/profile of themselves."""
-	user = models.OneToOneField(User, related_name="about_me", on_delete=models.CASCADE)
-
-	def __str__(self):
-		return "%s's about me" % self.user
-
-	def clean(self):
-		provided = set()
-		for i in range(6):
-			question_id = getattr(self, "question_%i_id" % i)
-			answer_id = getattr(self, "answer_%i_id" % i)
-			provided.add(question_id)
-			if not Answer.objects.filter(id=answer_id, question_id=question_id).exists():
-				answer = getattr(self, "answer_%i" % i)
-				question = getattr(self, "question_%i" % i)
-				raise ValidationError({"answer_%i" % i: "Answer %s is not an answer to Question %s" % (answer, question)})
-		if len(provided) != 6:
-			raise ValidationError("Duplicate questions provided")
-		for question in Question.objects.filter(mandatory=True):
-			if question.id not in provided:
-				raise ValidationError("Mandatory question %s not provided" % question)
-
-for i in range(6):
-	AboutMe.add_to_class("question_%i" % i, models.ForeignKey(Question, related_name="+", on_delete=models.PROTECT))
-	AboutMe.add_to_class("answer_%i" % i, models.ForeignKey(Answer, related_name="+", on_delete=models.PROTECT))
-
-class InventoryStack(Stack):
-	"""A stack of items in the user's inventory."""
-	owner = models.ForeignKey(User, related_name="inventory", on_delete=models.CASCADE)
-
-	class Meta:
-		constraints = (models.UniqueConstraint(fields=("owner", "item"), name="inventory_stack_unique_owner_item"),)
-
-	def __str__(self):
-		return "%s's stack of %s" % (self.owner, super().__str__())
-
-class FriendshipStatus(Enum):
-	"""
-	Statuses of a friendship relation.
-	When a user requests another user to be their friend, the request is pending.
-	Once the other user accepts, the status is changed to friend.
-	If a user blocks a friend, the status is changed to blocked.
-	"""
-	FRIEND = auto()
-	PENDING = auto()
-	BLOCKED = auto()
-
-class Friendship(models.Model):
-	"""
-	A friendship relation of two users.
-	This is also used for friend requests and blocked friends.
-	"""
-	from_user = models.ForeignKey(User, related_name="outgoing_friendships", on_delete=models.CASCADE) # invite sender
-	to_user = models.ForeignKey(User, related_name="incoming_friendships", on_delete=models.CASCADE) # invite recipient
-	status = EnumField(FriendshipStatus)
-
-	def __str__(self):
-		return "%s -> %s: %s" % (self.from_user, self.to_user, self.get_status_display())
-
-<<<<<<< HEAD
-class MessageTemplate(models.Model): 
-	"""An action that triggers a networker to send a response to the user."""
-	networker = models.ForeignKey(User, null=True, related_name="+", on_delete=models.CASCADE, limit_choices_to={"profile__is_networker": True})
-	body = models.ForeignKey(on_delete=models.deletion.CASCADE, related_name='+', to='mln.messagebody')
-
-	# Currently meant for devs to collect data on triggers, later to be properly integrated into the system.
-	networker_name = models.CharField(max_length=64, blank=True, null=True)
-	trigger = models.TextField(blank=True, null=True)
-	source = models.TextField(blank=True, null=True)
-	notes = models.TextField(blank=True, null=True)
-
-class NetworkerReplyTrigger(MessageTemplate):
-	"""A template for a message that triggers a networker's response."""
-	message_body = models.ForeignKey(MessageBody, related_name="+", on_delete=models.CASCADE, blank=True, null=True)
-	message_attachment = models.ForeignKey(ItemInfo, related_name="+", on_delete=models.CASCADE, blank=True, null=True)
-
-	def __str__(self):
-		return "From %s: %s" % (self.networker, self.body)
-
-class MessageTemplateAttachment(Stack):
-	"""A stack to be attached to a networker message."""
-	template = models.ForeignKey(MessageTemplate, related_name="attachments", on_delete=models.CASCADE)
-
-	class Meta:
-		constraints = (models.UniqueConstraint(fields=("template", "item"), name="networker_template_attachment_unique_template_item"),)
-
-class NetworkerFriendTrigger(MessageTemplate):
-	"""A template for a message when a networker accepts/rejects a friend request."""
-	required_item = models.ForeignKey(ItemInfo, related_name="+", on_delete=models.CASCADE, blank=True, null=True)
-	accept = models.BooleanField(default=True)  # whether this trigger is for accepting or rejecting the request
-
-	def evaluate(self, inventory): 
-		has_item = self.required_item is None or any(stack.item == self.required_item for stack in inventory.all())
-		return has_item == self.accept
-
-=======
->>>>>>> 7f3883cd
-def get_or_none(cls, *args, **kwargs):
-	"""Get a model instance according to the filters, or return None if no matching model instance was found."""
-	try:
-		return cls.objects.get(*args, **kwargs)
-	except ObjectDoesNotExist:
-		return None
+"""
+Models for objects that will be created, modified and deleted during runtime.
+These include user profiles, inventory stacks and messages.
+Since modules have a lot of models associated with them, their models are in dedicated files.
+"""
+import datetime
+from enum import auto, Enum
+
+from django.contrib.auth.models import User
+from django.core.exceptions import ObjectDoesNotExist, ValidationError
+from django.core.validators import MaxValueValidator
+from django.db import models
+from django.utils.timezone import now
+
+from ..services.inventory import assert_has_item
+from .static import Answer, Color, EnumField, ItemInfo, ItemType, MessageBody, Stack, Question
+
+DAY = datetime.timedelta(days=1)
+
+class Message(models.Model):
+	"""
+	A message sent from one user to another.
+	User messages can only be sent to friends, while messages sent by networkers don't have this restriction.
+	Message contents are determined by a prefabricated message text that can be chosen.
+	In the case of replies, the original message is also stored, so that the subject can be displayed as RE: <original>.
+	Messages can have attachments.
+	"""
+	sender = models.ForeignKey(User, related_name="+", on_delete=models.CASCADE)
+	recipient = models.ForeignKey(User, related_name="messages", on_delete=models.CASCADE)
+	body = models.ForeignKey(MessageBody, related_name="+", on_delete=models.CASCADE)
+	reply_body = models.ForeignKey(MessageBody, null=True, blank=True, related_name="+", on_delete=models.CASCADE)
+	is_read = models.BooleanField(default=False)
+
+	def __str__(self):
+		if self.reply_body_id is not None:
+			subject = "RE: "+self.reply_body.subject
+		else:
+			subject = self.body.subject
+		return "Message from %s to %s, subject \"%s\", is read: %s" % (self.sender, self.recipient, subject, self.is_read)
+
+class Attachment(Stack):
+	"""An attachment, a stack sent with a message."""
+	message = models.ForeignKey(Message, related_name="attachments", on_delete=models.CASCADE)
+
+	class Meta:
+		constraints = (models.UniqueConstraint(fields=("message", "item"), name="attachment_unique_message_item"),)
+
+	def __str__(self):
+		return "%s attached to %s" % (super().__str__(), self.message)
+
+class Profile(models.Model):
+	"""
+	MLN-specific user data.
+	This includes the avatar, user rank, available votes, page skin and page colors.
+	"""
+	user = models.OneToOneField(User, on_delete=models.CASCADE)
+	is_networker = models.BooleanField(default=False)
+	avatar = models.CharField(max_length=64, default="0#1,6,1,16,5,1,6,13,2,9,2,2,1,1")
+	rank = models.PositiveSmallIntegerField(default=0)
+	available_votes = models.PositiveSmallIntegerField(default=20)
+	last_vote_update_time = models.DateTimeField(default=now)
+	page_skin = models.ForeignKey(ItemInfo, null=True, blank=True, related_name="+", on_delete=models.PROTECT, limit_choices_to={"type": ItemType.SKIN})
+	page_color = models.ForeignKey(Color, null=True, blank=True, related_name="+", on_delete=models.CASCADE)
+	page_column_color_id = models.PositiveSmallIntegerField(null=True, blank=True, validators=(MaxValueValidator(4),)) # hardcoded for some reason
+
+	def __str__(self):
+		return self.user.username
+
+	def clean(self):
+		if self.avatar != "png":
+			parts = self.avatar.split("#")
+			if len(parts) not in (2, 3):
+				raise ValidationError({"avatar": "Avatar does not have the right number of parts"})
+			if (self.is_networker and parts[0] not in ("0", "1")) or (not self.is_networker and parts[0] != "0"):
+				raise ValidationError({"avatar": "First part of avatar should not be %s" % parts[0]})
+			avatar_data = parts[1].split(",")
+			if not((parts[0] == "0" and len(avatar_data) == 14) or (parts[0] == "1" and len(avatar_data) == 5)):
+				raise ValidationError({"avatar": "Data part of avatar has %i values but shouldn't %s" % (len(avatar_data), self.avatar)})
+			self.avatar = parts[0]+"#"+parts[1]
+
+		max_votes = 20 + 8 * self.rank
+		if self.available_votes >	max_votes:
+			raise ValidationError({"available_votes": "Can't have more votes available than the maximum of %i at rank %i" % (max_votes, self.rank)})
+
+		if self.page_skin_id is not None:
+			assert_has_item(self.user, self.page_skin_id)
+
+	def update_available_votes(self):
+		"""
+		Calculate how many votes are available.
+		Votes regenerate at a rate determined by rank, but will only be updated if you explicitly call this function.
+		"""
+		time_since_last_update = now() - self.last_vote_update_time
+		max_votes = 20 + 8 * self.rank
+		new_votes, time_remainder = divmod(time_since_last_update, (DAY / max_votes))
+		if new_votes > 0:
+			self.available_votes = min(self.available_votes + new_votes, max_votes)
+			self.last_vote_update_time = now() - time_remainder
+			self.save()
+
+class AboutMe(models.Model):
+	"""Questions and answers the user can choose to display on their page as a bio/profile of themselves."""
+	user = models.OneToOneField(User, related_name="about_me", on_delete=models.CASCADE)
+
+	def __str__(self):
+		return "%s's about me" % self.user
+
+	def clean(self):
+		provided = set()
+		for i in range(6):
+			question_id = getattr(self, "question_%i_id" % i)
+			answer_id = getattr(self, "answer_%i_id" % i)
+			provided.add(question_id)
+			if not Answer.objects.filter(id=answer_id, question_id=question_id).exists():
+				answer = getattr(self, "answer_%i" % i)
+				question = getattr(self, "question_%i" % i)
+				raise ValidationError({"answer_%i" % i: "Answer %s is not an answer to Question %s" % (answer, question)})
+		if len(provided) != 6:
+			raise ValidationError("Duplicate questions provided")
+		for question in Question.objects.filter(mandatory=True):
+			if question.id not in provided:
+				raise ValidationError("Mandatory question %s not provided" % question)
+
+for i in range(6):
+	AboutMe.add_to_class("question_%i" % i, models.ForeignKey(Question, related_name="+", on_delete=models.PROTECT))
+	AboutMe.add_to_class("answer_%i" % i, models.ForeignKey(Answer, related_name="+", on_delete=models.PROTECT))
+
+class InventoryStack(Stack):
+	"""A stack of items in the user's inventory."""
+	owner = models.ForeignKey(User, related_name="inventory", on_delete=models.CASCADE)
+
+	class Meta:
+		constraints = (models.UniqueConstraint(fields=("owner", "item"), name="inventory_stack_unique_owner_item"),)
+
+	def __str__(self):
+		return "%s's stack of %s" % (self.owner, super().__str__())
+
+class FriendshipStatus(Enum):
+	"""
+	Statuses of a friendship relation.
+	When a user requests another user to be their friend, the request is pending.
+	Once the other user accepts, the status is changed to friend.
+	If a user blocks a friend, the status is changed to blocked.
+	"""
+	FRIEND = auto()
+	PENDING = auto()
+	BLOCKED = auto()
+
+class Friendship(models.Model):
+	"""
+	A friendship relation of two users.
+	This is also used for friend requests and blocked friends.
+	"""
+	from_user = models.ForeignKey(User, related_name="outgoing_friendships", on_delete=models.CASCADE) # invite sender
+	to_user = models.ForeignKey(User, related_name="incoming_friendships", on_delete=models.CASCADE) # invite recipient
+	status = EnumField(FriendshipStatus)
+
+	def __str__(self):
+		return "%s -> %s: %s" % (self.from_user, self.to_user, self.get_status_display())
+
+def get_or_none(cls, *args, **kwargs):
+	"""Get a model instance according to the filters, or return None if no matching model instance was found."""
+	try:
+		return cls.objects.get(*args, **kwargs)
+	except ObjectDoesNotExist:
+		return None